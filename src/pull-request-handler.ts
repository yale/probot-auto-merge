import { conditions } from './conditions/index'
import Raven from 'raven'
import { HandlerContext, PullRequestReference, PullRequestInfo } from './models'
import { result } from './utils'
import { getPullRequestStatus, PullRequestStatus } from './pull-request-status'
import { queryPullRequest } from './pull-request-query'
import { requiresBranchUpdate } from './pull-request-uptodate'

export interface PullRequestContext extends HandlerContext {
  reschedulePullRequest: () => void
}

export async function handlePullRequest (
  context: PullRequestContext,
  pullRequestReference: PullRequestReference
) {
  const { log } = context
  context.log.debug('Querying', pullRequestReference)
  const pullRequestInfo = await queryPullRequest(
    context.github,
    pullRequestReference
  )
  context.log.debug('pullRequestInfo:', pullRequestInfo)

  const pullRequestStatus = getPullRequestStatus(
    context,
    conditions,
    pullRequestInfo
  )

  context.log.debug('pullRequestStatus:', pullRequestStatus)

  Raven.mergeContext({
    extra: {
      pullRequestStatus
    }
  })

  log(`result:\n${JSON.stringify(pullRequestStatus, null, 2)}`)
  await handlePullRequestStatus(
    context,
    pullRequestInfo,
    pullRequestStatus
  )
}

export type PullRequestAction = 'reschedule' | 'update_branch' | 'merge' | 'delete_branch'
export type PullRequestActions
  = []
  | ['reschedule']
  | ['update_branch', 'reschedule']
  | ['merge']
  | ['merge', 'delete_branch']

/**
 * Determines which actions to take based on the pull request and the condition results
 */
export function getPullRequestActions (
  context: HandlerContext,
  pullRequestInfo: PullRequestInfo,
  pullRequestStatus: PullRequestStatus
): PullRequestActions {
  const { config } = context
  const pendingConditions = Object.entries(pullRequestStatus)
    .filter(([conditionName, conditionResult]) => conditionResult.status === 'pending')
  const failingConditions = Object.entries(pullRequestStatus)
    .filter(([conditionName, conditionResult]) => conditionResult.status === 'fail')

  if (pendingConditions.length > 0) {
    return {
      code: 'pending_condition',
      message: `There are pending conditions`,
      actions: ['reschedule']
    }
  }

  if (failingConditions.length > 0) {
    return {
      code: 'failing_condition',
      message: `There are failing conditions (${failingConditions.map(([name, _]) => name).join(', ')})`,
      actions: []
    }
  }

  // If the pull request is not up-to-date failed and we have updateBranch enabled,
  // update the branch of the PR.
  if (requiresBranchUpdate(pullRequestInfo) && config.updateBranch) {
<<<<<<< HEAD
    if (isInFork(pullRequestInfo)) {
      return {
        code: 'out_of_date_on_fork',
        message: 'The pull request is out-of-date, but the head is located in another repository',
        actions: []
      }
    } else {
      return {
        code: 'update_branch',
        message: 'The pull request is out-of-date. Will update it now.',
        actions: ['update_branch']
      }
    }
=======
    return isInFork(pullRequestInfo)
      ? []
      : ['update_branch', 'reschedule']
>>>>>>> 7ad48d25
  }

  if (config.deleteBranchAfterMerge && !isInFork(pullRequestInfo)) {
    return {
      code: 'merge_and_delete',
      message: 'Will merge the pull request and delete its branch',
      actions: ['merge', 'delete_branch']
    }
  } else {
    return {
      code: 'merge',
      message: 'Will merge the pull request',
      actions: ['merge']
    }
  }
}

function isInFork (pullRequestInfo: PullRequestInfo): boolean {
  return (
    pullRequestInfo.headRef.repository.owner.login !== pullRequestInfo.baseRef.repository.owner.login ||
    pullRequestInfo.headRef.repository.name !== pullRequestInfo.baseRef.repository.name
  )
}

/**
 * Deletes the branch of the pull request
 */
async function deleteBranch (
  context: HandlerContext,
  pullRequestInfo: PullRequestInfo
) {
  return result(
    await context.github.gitdata.deleteReference({
      owner: pullRequestInfo.headRef.repository.owner.login,
      repo: pullRequestInfo.headRef.repository.name,
      ref: `heads/${pullRequestInfo.headRef.name}`
    })
  )
}

export async function executeActions (
  context: PullRequestContext,
  pullRequestInfo: PullRequestInfo,
  actions: PullRequestAction[]
) {
  for (let action of actions) {
    await executeAction(context, pullRequestInfo, action)
  }
}

export async function executeAction (
  context: PullRequestContext,
  pullRequestInfo: PullRequestInfo,
  action: PullRequestAction
): Promise<void> {
  context.log.debug('Executing action:', action)
  switch (action) {
    case 'update_branch':
      return updateBranch(context, pullRequestInfo)
    case 'reschedule':
      return context.reschedulePullRequest()
    case 'merge':
      return mergePullRequest(context, pullRequestInfo)
    case 'delete_branch':
      return deleteBranch(context, pullRequestInfo)
    default:
      throw new Error('Invalid PullRequestAction ' + action)
  }
}

/**
 * Merges the base reference of the pull request onto the pull request branch
 * This is the equivalent of pushing the 'Update branch' button
 */
async function updateBranch (
  context: PullRequestContext,
  pullRequestInfo: PullRequestInfo
) {
  // This merges the baseRef on top of headRef of the PR.
  return result(await context.github.repos.merge({
    owner: pullRequestInfo.headRef.repository.owner.login,
    repo: pullRequestInfo.headRef.repository.name,
    base: pullRequestInfo.headRef.name,
    head: pullRequestInfo.baseRef.name
  }))
}

function getPullRequestReference (pullRequestInfo: PullRequestInfo) {
  return {
    owner: pullRequestInfo.baseRef.repository.owner.login,
    repo: pullRequestInfo.baseRef.repository.name,
    number: pullRequestInfo.number
  }
}

/**
 * Presses the merge button on a pull request
 */
async function mergePullRequest (
  context: HandlerContext,
  pullRequestInfo: PullRequestInfo
) {
  const { config } = context
  const pullRequestReference = getPullRequestReference(pullRequestInfo)
  // This presses the merge button.
  result(
    await context.github.pullRequests.merge({
      ...pullRequestReference,
      merge_method: config.mergeMethod
    })
  )
}

export async function handlePullRequestStatus (
  context: PullRequestContext,
  pullRequestInfo: PullRequestInfo,
  pullRequestStatus: PullRequestStatus
) {
  const actions = getPullRequestActions(context, pullRequestInfo, pullRequestStatus)
  context.log.debug('Actions:', actions)
  await executeActions(context, pullRequestInfo, actions)
}<|MERGE_RESOLUTION|>--- conflicted
+++ resolved
@@ -7,6 +7,7 @@
 import { requiresBranchUpdate } from './pull-request-uptodate'
 
 export interface PullRequestContext extends HandlerContext {
+  reportStatus: (status: string) => Promise<void>
   reschedulePullRequest: () => void
 }
 
@@ -52,20 +53,34 @@
   | ['merge']
   | ['merge', 'delete_branch']
 
+export type PullRequestPlan = {
+  code: 'mergeable_unknown' | 'pending_condition' | 'failing_condition' | 'out_of_date_on_fork' | 'update_branch' | 'merge_and_delete' | 'merge',
+  message: string,
+  actions: PullRequestActions
+}
+
 /**
  * Determines which actions to take based on the pull request and the condition results
  */
-export function getPullRequestActions (
+export function getPullRequestPlan (
   context: HandlerContext,
   pullRequestInfo: PullRequestInfo,
   pullRequestStatus: PullRequestStatus
-): PullRequestActions {
+): PullRequestPlan {
   const { config } = context
   const pendingConditions = Object.entries(pullRequestStatus)
     .filter(([conditionName, conditionResult]) => conditionResult.status === 'pending')
   const failingConditions = Object.entries(pullRequestStatus)
     .filter(([conditionName, conditionResult]) => conditionResult.status === 'fail')
 
+  if (pullRequestInfo.mergeable === 'UNKNOWN') {
+    return {
+      code: 'mergeable_unknown',
+      message: `GitHub is determining whether the pull request is mergeable`,
+      actions: ['reschedule']
+    }
+  }
+
   if (pendingConditions.length > 0) {
     return {
       code: 'pending_condition',
@@ -85,7 +100,6 @@
   // If the pull request is not up-to-date failed and we have updateBranch enabled,
   // update the branch of the PR.
   if (requiresBranchUpdate(pullRequestInfo) && config.updateBranch) {
-<<<<<<< HEAD
     if (isInFork(pullRequestInfo)) {
       return {
         code: 'out_of_date_on_fork',
@@ -96,14 +110,9 @@
       return {
         code: 'update_branch',
         message: 'The pull request is out-of-date. Will update it now.',
-        actions: ['update_branch']
+        actions: ['update_branch', 'reschedule']
       }
     }
-=======
-    return isInFork(pullRequestInfo)
-      ? []
-      : ['update_branch', 'reschedule']
->>>>>>> 7ad48d25
   }
 
   if (config.deleteBranchAfterMerge && !isInFork(pullRequestInfo)) {
@@ -222,7 +231,11 @@
   pullRequestInfo: PullRequestInfo,
   pullRequestStatus: PullRequestStatus
 ) {
-  const actions = getPullRequestActions(context, pullRequestInfo, pullRequestStatus)
+  const plan = getPullRequestPlan(context, pullRequestInfo, pullRequestStatus)
+
+  await context.reportStatus(plan.code)
+
+  const { actions } = plan
   context.log.debug('Actions:', actions)
   await executeActions(context, pullRequestInfo, actions)
 }